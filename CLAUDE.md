--- conflicted
+++ resolved
@@ -208,18 +208,6 @@
 ### Kapacita pokojů
 
 9 pokojů, 26 lůžek celkem:
-<<<<<<< HEAD
-
-**Dolní patro (pokoje 12, 13, 14):**
-
-- Patro 1: 12 (2 lůžka), 13 (3 lůžka), 14 (4 lůžka)
-
-**Horní patro (pokoje 22, 23, 24, 42, 43, 44):**
-
-- Patro 2: 22 (2 lůžka), 23 (3 lůžka), 24 (4 lůžka)
-- Patro 3: 42 (2 lůžka), 43 (2 lůžka), 44 (4 lůžka)
-=======
->>>>>>> 42d05949
 
 - Patro 1: 12 (2), 13 (3), 14 (4)
 - Patro 2: 22 (2), 23 (3), 24 (4)
